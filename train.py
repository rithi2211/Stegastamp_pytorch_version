--- conflicted
+++ resolved
@@ -128,14 +128,8 @@
                     optimize_dis.zero_grad()
                     optimize_dis.step()
 
-<<<<<<< HEAD
             if global_step % 1 == 0:
                 print('{:g}: Loss = {:.4f} -- secret loss = {:.2f} --- seed={:.1f}'.format(global_step, loss, secret_loss, args.seed))
-=======
-
-            if global_step % 1 == 0:
-                print('{:g}: Loss = {:.4f} __ secret loss = {:.4f}'.format(global_step, loss, secret_loss.item()))
->>>>>>> e8dd4f38
                 writer.add_scalars('Loss values', {'loss': loss.item(), 'secret loss': secret_loss.item(),
                                                    'D_loss loss': D_loss.item()})
                 # aux_functions.check_memory_stat()
