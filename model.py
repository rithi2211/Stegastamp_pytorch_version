--- conflicted
+++ resolved
@@ -1,7 +1,6 @@
 import sys
 
 import matplotlib.pyplot as plt
-
 sys.path.append("PerceptualSimilarity\\")
 import os
 import utils
@@ -14,7 +13,6 @@
 import warnings
 warnings.filterwarnings('ignore')
 from torchvision import transforms
-from unet import unet_parts as unet
 SECRET_SIZE=100
 
 
@@ -39,7 +37,6 @@
         if self.activation is not None:
             if self.activation == 'relu':
                 outputs = nn.ReLU(inplace=True)(outputs)
-
         return outputs
 
 
@@ -138,61 +135,6 @@
         return residual
 
 
-class StegaStampEncoder_Unet(nn.Module):
-    def __init__(self):
-        super(StegaStampEncoder_Unet, self).__init__()
-        self.secret_dense = Dense(SECRET_SIZE, 7500, activation='relu', kernel_initializer='he_normal') # todo: consider using more than 7_500
-        self.bilinear = False
-
-        self.inc = (unet.DoubleConv(6, 16))
-        self.down1 = (unet.Down(16, 32))
-        self.down2 = (unet.Down(32, 64))
-        self.down3 = (unet.Down(64, 128))
-        factor = 2 if self.bilinear else 1
-        self.down4 = (unet.Down(128, 256 // factor))
-        self.up1 = (unet.Up(256, 128 // factor, self.bilinear))
-        self.up2 = (unet.Up(128, 64 // factor, self.bilinear))
-        self.up3 = (unet.Up(64, 32 // factor, self.bilinear))
-        self.up4 = (unet.Up(32, 3, self.bilinear))
-        self.down5 = (unet.Down(3, 3 // factor))
-        self.residual = (unet.Up(128, 64, self.bilinear))
-        # self.residual = (unet.OutConv(64, self.bilinear))
-
-    def forward(self, inputs):
-        secrect, image = inputs
-        secrect = secrect - .5
-        image = image - .5
-
-        secrect = self.secret_dense(secrect)
-        secrect = secrect.reshape(-1, 3, 50, 50)
-        secrect_enlarged = nn.Upsample(scale_factor=(8, 8))(secrect)
-
-        # downsample image instead of upsample secret:
-        # image = nn.functional.interpolate(image, scale_factor=(1/8, 1/8))
-
-        inputs = torch.cat([secrect_enlarged, image], dim=1)
-
-        # todo 04_01: Unet --> we'd like to transform from 4,6,50,50 -> 4,3,400,400
-        #  We can either add upsample to Unet or add another interpolation. we can add it in the end on the residual.
-        #  note: https://github.com/milesial/Pytorch-UNet/tree/master/unet
-        #  Unet is used for classification - we'd like to remove that part
-        #  Define another class - double convolution - for example: down, dc, down, up
-
-        x1 = self.inc(inputs)
-        x2 = self.down1(x1)
-        x3 = self.down2(x2)
-        # x4 = self.down3(x3)
-        # x5 = self.down4(x4)
-        # x = self.up1(x5, x4)
-        # x = self.up2(x, x3)
-        x = x3
-        x = self.up3(x, x2)
-        x = self.up4(x, x1)
-        residual = x
-        # residual = nn.Upsample(scale_factor=(8, 8))(x)
-        return residual
-
-
 class SpatialTransformerNetwork(nn.Module):
     def __init__(self):
         super(SpatialTransformerNetwork, self).__init__()
@@ -221,7 +163,6 @@
         self.secret_size = secret_size
         self.stn = SpatialTransformerNetwork()
         self.decoder = nn.Sequential(
-            # todo: Change this with the regular Unet - it's output is classification and it could work
             Conv2D(3, 32, 3, strides=2, activation='relu'),
             Conv2D(32, 32, 3, activation='relu'),
             Conv2D(32, 64, 3, strides=2, activation='relu'),
@@ -237,79 +178,6 @@
         image = image - .5
         transformed_image = self.stn(image)
         return torch.sigmoid(self.decoder(transformed_image))
-
-
-class StegaStampDecoder_Unet(nn.Module):
-    def __init__(self, secret_size=SECRET_SIZE):
-        super(StegaStampDecoder_Unet, self).__init__()
-        self.secret_size = secret_size
-        self.bilinear = False
-        self.stn = SpatialTransformerNetwork()
-        self.decoder = nn.Sequential(
-            Conv2D(3, 32, 3, strides=2, activation='relu'),
-            Conv2D(32, 32, 3, activation='relu'),
-            Conv2D(32, 64, 3, strides=2, activation='relu'),
-            Conv2D(64, 64, 3, activation='relu'),
-            Conv2D(64, 64, 3, strides=2, activation='relu'),
-            Conv2D(64, 128, 3, strides=2, activation='relu'),
-            Conv2D(128, 128, 3, strides=2, activation='relu'),
-            Flatten(),
-            Dense(21632, 512, activation='relu'),
-            Dense(512, secret_size, activation=None))
-
-        self.flat = nn.Sequential(
-            Flatten(),
-            Dense(480000, 512, activation='relu'),
-            Dense(512, secret_size, activation=None))
-
-        self.inc = (unet.DoubleConv(3, 16))
-        self.down1 = (unet.Down(16, 32))
-        self.down2 = (unet.Down(32, 64))
-        self.down3 = (unet.Down(64, 128))
-        factor = 2 if self.bilinear else 1
-        self.down4 = (unet.Down(128, 256 // factor))
-        self.up1 = (unet.Up(256, 128 // factor, self.bilinear))
-        self.up2 = (unet.Up(128, 64 // factor, self.bilinear))
-        self.up3 = (unet.Up(64, 32 // factor, self.bilinear))
-        self.up4 = (unet.Up(32, 3, self.bilinear))
-        self.outc = (unet.OutConv(3, 3))
-        # self.outc_dec = (unet.OutConv_decoder(100, 3))
-
-        # DIVIDED BY 2
-        # self.inc = (unet.DoubleConv(3, 32))
-        # self.down1 = (unet.Down(32, 64))
-        # self.down2 = (unet.Down(64, 128))
-        # self.down3 = (unet.Down(128, 256))
-        # factor = 2 if self.bilinear else 1
-        # self.down4 = (unet.Down(256, 512 // factor))
-        # self.up1 = (unet.Up(512, 256 // factor, self.bilinear))
-        # self.up2 = (unet.Up(256, 128 // factor, self.bilinear))
-        # self.up3 = (unet.Up(128, 64 // factor, self.bilinear))
-        # self.up4 = (unet.Up(64, 3, self.bilinear))
-        # self.outc = (unet.OutConv(3, secret_size))
-        # self.dense_out = Dense(4800, SECRET_SIZE, activation='relu', kernel_initializer='he_normal')
-
-
-    def decoder_net(self, input):
-        x1 = self.inc(input)
-        x2 = self.down1(x1)
-        x3 = self.down2(x2)
-        x4 = self.down3(x3)
-        # x5 = self.down4(x4)
-        # x = self.up1(x5, x4)
-        x = x4
-        x = self.up2(x, x3)
-        x = self.up3(x, x2)
-        x = self.up4(x, x1)
-        logits = self.outc(x)
-        logits = self.flat(logits)
-        return logits
-
-    def forward(self, image):
-        image = image - .5
-        transformed_image = self.stn(image)
-        return_value = torch.sigmoid(self.decoder_net(transformed_image))
-        return return_value
 
 
 class Discriminator(nn.Module):
@@ -462,14 +330,9 @@
         cross_entropy = cross_entropy.cuda()
     secret_loss = cross_entropy(decoded_secret, secret_input)
     decipher_indicator = 0
-<<<<<<< HEAD
     if torch.sum(torch.sum(torch.round(decoded_secret[:, :96]) == secret_input[:, :96], axis=1) / 96 >= 0.7) > 0:
         decipher_indicator = torch.sum(
             torch.sum(torch.round(decoded_secret[:, :96]) == secret_input[:, :96], axis=1) / 96 >= 0.7)
-=======
-    if torch.sum(torch.sum(torch.round(decoded_secret[:,:96]) == secret_input[:,:96], axis=1)/96 >= 0.8):
-        decipher_indicator = 1
->>>>>>> deeab0d6
 
     size = (int(image_input.shape[2]), int(image_input.shape[3]))
     gain = 10
